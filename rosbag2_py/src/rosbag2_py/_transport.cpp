--- conflicted
+++ resolved
@@ -292,12 +292,7 @@
   py::class_<rosbag2_py::Player>(m, "Player")
   .def(py::init())
   .def(
-<<<<<<< HEAD
     "play", &rosbag2_py::Player::play, py::arg("storage_options"), py::arg("play_options"))
-=======
-    "play", &rosbag2_py::Player::play, py::arg("storage_options"), py::arg(
-      "play_options"), py::arg("duration") = std::nullopt)
->>>>>>> aa698aea
   ;
 
   py::class_<rosbag2_py::Recorder>(m, "Recorder")
